[![Maintained by Gruntwork.io](https://img.shields.io/badge/maintained%20by-gruntwork.io-%235849a6.svg)](https://gruntwork.io/?ref=repo_cloud_nuke)

# cloud-nuke

This repo contains a CLI tool to delete all resources in an AWS account. cloud-nuke was created for situations when you might have an account you use for testing and need to clean up leftover resources so you're not charged for them. Also great for cleaning out accounts with redundant resources. Also great for removing unnecessary defaults like default VPCs and permissive ingress/egress rules in default security groups.

The currently supported functionality includes:

## AWS

- Deleting all ACM Private CA in an AWS account
- Deleting all Auto scaling groups in an AWS account
- Deleting all Elastic Load Balancers (Classic and V2) in an AWS account
- Deleting all Transit Gateways in an AWS account
- Deleting all EBS Volumes in an AWS account
- Deleting all unprotected EC2 instances in an AWS account
- Deleting all AMIs in an AWS account
- Deleting all Snapshots in an AWS account
- Deleting all Elastic IPs in an AWS account
- Deleting all Launch Configurations in an AWS account
- Deleting all ECS services in an AWS account
- Deleting all ECS clusters in an AWS account
- Deleting all EKS clusters in an AWS account
- Deleting all RDS DB instances in an AWS account
- Deleting all Lambda Functions in an AWS account
- Deleting all SQS queues in an AWS account
- Deleting all S3 buckets in an AWS account - except for buckets tagged with Key=cloud-nuke-excluded Value=true
- Deleting all default VPCs in an AWS account
- Deleting VPCs in an AWS Account (except for default VPCs which is handled by the dedicated `defaults-aws` subcommand)
- Deleting all IAM users in an AWS account
- Deleting all Secrets Manager Secrets in an AWS account
- Deleting all NAT Gateways in an AWS account
- Deleting all IAM Access Analyzers in an AWS account
- Revoking the default rules in the un-deletable default security group of a VPC
- Deleting all DynamoDB tables in an AWS account
- Deleting all CloudWatch Dashboards in an AWS account
- Deleting all OpenSearch Domains in an AWS account

### BEWARE!

When executed as `cloud-nuke aws`, this tool is **HIGHLY DESTRUCTIVE** and deletes all resources! This mode should never be used in a production environment!

When executed as `cloud-nuke defaults-aws`, this tool deletes all DEFAULT VPCs and the default ingress/egress rule for all default security groups. This should be used in production environments **WITH CAUTION**.

## Install

### Download from releases page

1. Download the latest binary for your OS on the [releases page](https://github.com/gruntwork-io/cloud-nuke/releases).
2. Move the binary to a folder on your `PATH`. E.g.: `mv cloud-nuke_darwin_amd64 /usr/local/bin/cloud-nuke`.
3. Add execute permissions to the binary. E.g.: `chmod u+x /usr/local/bin/cloud-nuke`.
4. Test it installed correctly: `cloud-nuke --help`.

### Install via package manager

Note that package managers are third party. The third party cloud-nuke packages may not be updated with the latest version, but are often close. Please check your version against the latest available on the [releases page](https://github.com/gruntwork-io/cloud-nuke/releases). If you want the latest version, the recommended installation option is to [download from the releases page](https://github.com/gruntwork-io/cloud-nuke/releases).

- **macOS:** You can install cloud-nuke using [Homebrew](https://brew.sh/): `brew install cloud-nuke`.

- **Linux:** Most Linux users can use [Homebrew](https://docs.brew.sh/Homebrew-on-Linux): `brew install cloud-nuke`.

## Usage

Simply running `cloud-nuke aws` will start the process of cleaning up your cloud account. You'll be shown a list of resources that'll be deleted as well as a prompt to confirm before any deletion actually takes place.

In AWS, to delete only the default resources, run `cloud-nuke defaults-aws`. This will remove the default VPCs in each region, and will also revoke the ingress and egress rules associated with the default security group in each VPC. Note that the default security group itself is unable to be deleted.

### Nuke resources in certain regions

When using `cloud-nuke aws`, you can use the `--region` flag to target resources in certain regions for deletion. For example the following command will nuke resources only in `ap-south-1` and `ap-south-2` regions:

```shell
cloud-nuke aws --region ap-south-1 --region ap-south-2
```

Including regions is available within both `cloud-nuke aws` and with `cloud-nuke defaults-aws`.

### Exclude resources in certain regions

When using `cloud-nuke aws`, you can use the `--exclude-region` flag to exclude resources in certain regions from being deleted. For example the following command does not nuke resources in `ap-south-1` and `ap-south-2` regions:

```shell
cloud-nuke aws --exclude-region ap-south-1 --exclude-region ap-south-2
```

`--region` and `--exclude-region` flags cannot be specified together i.e. they are mutually exclusive.

Excluding regions is available within both `cloud-nuke aws` and with `cloud-nuke defaults-aws`.

### Excluding Resources by Age

You can use the `--older-than` flag to only nuke resources that were created before a certain period, the possible values are all valid values for [ParseDuration](https://golang.org/pkg/time/#ParseDuration) For example the following command nukes resources that are at least one day old:

```shell
cloud-nuke aws --older-than 24h
```

### List supported resource types

You can use the `--list-resource-types` flag to list resource types whose termination is currently supported:

```shell
cloud-nuke aws --list-resource-types
```

### Terminate specific resource types

If you want to target specific resource types (e.g ec2, ami, etc.) instead of all the supported resources you can
do so by specifying them through the `--resource-type` flag:

```shell
cloud-nuke aws --resource-type ec2 --resource-type ami
```

will search and target only `ec2` and `ami` resources. The specified resource type should be a valid resource type
i.e. it should be present in the `--list-resource-types` output. Using `--resource-type` also speeds up search because
we are searching only for specific resource types.

### Exclude terminating specific resource types

Just like you can select which resources to terminate using `--resource-type`, you can select which resources to skip using
`--exclude-resource-type` flag:

```shell
cloud-nuke aws --exclude-resource-type s3 --exclude-resource-type ec2
```

This will terminate all resource types other than S3 and EC2.

`--resource-type` and `--exclude-resource-type` flags cannot be specified together i.e. they are mutually exclusive.

### Dry run mode

If you want to check what resources are going to be targeted without actually terminating them, you can use the
`--dry-run` flag

```shell
cloud-nuke aws --resource-type ec2 --dry-run
```

### Config file

For more granularity, such as being able to specify which resources to terminate using regular expressions or plain text, you can pass in a configuration file.

_Note: Config file support is a new feature and only filtering a handful of resources by name using regular expressions is currently supported. We'll be adding more support in the future, and pull requests are welcome!_

The following resources support the Config file:

- S3 Buckets
    - Resource type: `s3`
    - Config key: `s3`
- IAM Users
    - Resource type: `iam`
    - Config key: `IAMUsers`
- Secrets Manager Secrets
    - Resource type: `secretsmanager`
    - Config key: `SecretsManager`
- NAT Gateways
    - Resource type: `nat-gateway`
    - Config key: `NATGateway`
- IAM Access Analyzers
    - Resource type: `accessanalyzer`
    - Config key: `AccessAnalyzer`
- CloudWatch Dashboards
    - Resource type: `cloudwatch-dashboard`
    - Config key: `CloudWatchDashboard`
- OpenSearch Domains
    - Resource type: `opensearch`
    - Config key: `OpenSearchDomain`
<<<<<<< HEAD
- DynamoDB Tables
    - Resource type: `dynamodb`
    - Config key: `DynamoDB`
- Elastic Load Balancers
    - Resource type: `elbv2`
    - Config key: `ELBv2`
=======
- ECS Services
    - Resource type: `ecsserv`
    - Config key: `ECSService`
- ECS Clusters
    - Resource type: `ecscluster`
    - Config key: `ECSCluster`
>>>>>>> 2f6b4004


#### Example

```shell
cloud-nuke aws --resource-type s3 --config path/to/file.yaml
```

Given this command, `cloud-nuke` will nuke _only_ S3 buckets, as specified by the `--resource-type s3` option.

Now given the following config, the s3 buckets that will be nuked are further filtered to only include ones that match any of the provided regular expressions. So a bucket named `alb-app-access-logs` would be deleted, but a bucket named `my-s3-bucket` would not.
```yaml
s3:
  include:
    names_regex:
      - ^alb-.*-access-logs$
      - .*-prod-alb-.*
```

Similarly, you can adjust the config to delete only IAM users of a particular name by using the `IAMUsers` key. For
example, in the following config, only IAM users that have the prefix `my-test-user-` in their username will be deleted.

```yaml
IAMUsers:
  include:
    names_regex:
      - ^my-test-user-.*
```

#### Include and exclude together

Now consider the following contrived example:

```yaml
s3:
  include:
    names_regex:
      - ^alb-.*-access-logs$
      - .*-prod-alb-.*
  exclude:
    names_regex:
      - public
      - prod
```

The intention is to delete all the s3 buckets that match the include rules but not the exclude rules. Filtering is commutative, meaning that you should get the same result whether you apply the include filters before or after the exclude filters.

The result of these filters applied in either order will be a set of s3 buckets that match `^alb-.*-access-logs$` as long as they do not also contain `public` or `prod`. The rule to include s3 buckets matching `.*-prod-alb-.*` is negated by the rule to exclude those matching `prod`.

<!-- We might only want to support region and resource-type in the command line, rather than in the config file.

Given this config, `cloud-nuke` will nuke all S3 buckets that exist in `us-east-1` and all S3 buckets that exist in `us-west-1`.
```yaml
s3:
  include:
    regions:
      - us-east-1
      - us-west-1
```

Given this config, `cloud-nuke` will nuke all S3 buckets that match the regular expression but only if they do not also exist in `us-east-1`. So a bucket named `abc-prod-alb-def` located in the `ap-northeast-2` region would be nuked.
```yaml
s3:
  include:
    names_regex:
      - .*-prod-alb-.*
  exclude:
    regions:
      - us-east-1
```
-->


#### CLI options override config file options

The options provided in the command line take precedence over those provided in any config file that gets passed in. For example, say you provide `--resource-type s3` in the command line, along with a config file that specifies `ec2:` at the top level but doesn't specify `s3:`. The command line argument filters the resource types to include only s3, so the rules in the config file for `ec2:` are ignored, and ec2 resources are not nuked. All s3 resources would be nuked.

In the same vein, say you do not provide a `--resource-type` option in the command line, but you do pass in a config file that only lists rules for `s3:`, such as `cloud-nuke aws --config path/to/config.yaml`. In this case _all_ resources would be nuked, but among `s3` buckets, only those matching your config file rules would be nuked.

Be careful when nuking and append the `--dry-run` option if you're unsure. Even without `--dry-run`, `cloud-nuke` will list resources that would undergo nuking and wait for your confirmation before carrying it out.

#### What's supported?

To find out what we options are supported in the config file today, consult this table. Resource types at the top level of the file that are supported are listed here.

| resource type      | names | names_regex | tags | tags_regex |
|--------------------|-------|-------------|------|------------|
| s3                 | none  | ✅          | none | none       |
| iam                | none  | ✅          | none | none       |
| ecsserv            | none  | ✅          | none | none       |
| ecscluster         | none  | ✅          | none | none       |
| secretsmanager     | none  | ✅          | none | none       |
| nat-gateway        | none  | ✅          | none | none       |
| accessanalyzer     | none  | ✅          | none | none       |
| dynamodb           | none  | ✅          | none | none       |
| elbv2              | none  | ✅          | none | none       |
| acmpca             | none  | none        | none | none       |
| ec2 instance       | none  | none        | none | none       |
| iam role           | none  | none        | none | none       |
| ... (more to come) | none  | none        | none | none       |



### Log level

You can set the log level by specifying the `--log-level` flag as per [logrus](https://github.com/sirupsen/logrus) log levels:

```shell
cloud-nuke aws --log-level debug
```

OR

```shell
LOG_LEVEL=debug cloud-nuke aws
```

Default value is - `info`. Acceptable values are `debug, info, warn, error, panic, fatal, trace` as per [logrus log level parser](https://github.com/sirupsen/logrus/blob/master/logrus.go#L25).

### Nuking only default security group rules
When deleting defaults with `cloud-nuke defaults-aws`, use the `--sg-only` flag to delete only the default
security group rules and not the default VPCs.

```shell
cloud-nuke defaults-aws --sg-only
```

Happy Nuking!!!

## Credentials

### AWS

In order for the `cloud-nuke` CLI tool to access your AWS, you will need to provide your AWS credentials. You can use one of the [standard AWS CLI credential mechanisms](http://docs.aws.amazon.com/cli/latest/userguide/cli-chap-getting-started.html).

## Running Tests

```shell
go test -v ./...
```

## Contributing

cloud-nuke is an open source project, and contributions from the community are very welcome! Please check out the
[Contribution Guidelines](CONTRIBUTING.md) and [Developing cloud-nuke](#developing-cloud-nuke) for instructions.

## Developing cloud-nuke

### Running Locally

To run cloud-nuke locally, use the `go run` command:

```bash
go run main.go
```

### Running tests

**Note**: Many of the tests in the `aws` folder run against a real AWS account and will create and destroy actual resources. DO NOT
hit `CTRL+C` while the tests are running, as this will prevent them from cleaning up properly. We are not responsible for any
charges you may incur.

Before running the tests, you must configure your [AWS credentials](#credentials).

To run all the tests:

```bash
go test -v ./...
```

To run only the tests in a specific package, such as the package `aws`:

```bash
cd aws
go test -v
```

And to run a specific test, such as `TestListAMIs` in package `aws`:

```bash
cd aws
go test -v -run TestListAMIs
```

Use env-vars to opt-in to special tests, which are expensive to run:

```bash
# Run acmpca tests
TEST_ACMPCA_EXPENSIVE_ENABLE=1 go test -v ./...
```

### Formatting

Every source file in this project should be formatted with `go fmt`.

### Releasing new versions
We try to follow the release process as deifned in our [Coding Methodology](https://www.notion.so/gruntwork/Gruntwork-Coding-Methodology-02fdcd6e4b004e818553684760bf691e#08b68ee0e19143e89523dcf483d2bf48).

#### Choosing a new release tag
If the new release contains any new resources that `cloud-nuke` will support, mark it as a minor version bump (X in v0.X.Y)
to indicate backward incompatibilities.

This is because since version `v0.2.0` `cloud-nuke` has been configured to automatically include new resources (so you have 
to explicitly opt-out). This is inherently not backward compatible, because users with CI practices around `cloud-nuke` would
be surprised by new resources that are suddenly being picked up for deletion! This surprise is more alarming for resources
that are actively in use for any account, such as IAM Users. 

Therefore please mark your release as backward incompatible and bump the **minor version** (`X` in `v0.X.Y`) when it includes
support for nuking new resources, so that we provide better signals for users when we introduce a new resource.

#### To release a new version
Go to the [Releases Page](https://github.com/gruntwork-io/cloud-nuke/releases) and create a new release. The CircleCI job for this repo has been configured to:

1. Automatically detect new tags.
1. Build binaries for every OS using that tag as a version number.
1. Upload the binaries to the release in GitHub.

See `.circleci/config.yml` for details.

## License

This code is released under the MIT License. See [LICENSE.txt](/LICENSE.txt).<|MERGE_RESOLUTION|>--- conflicted
+++ resolved
@@ -167,21 +167,18 @@
 - OpenSearch Domains
     - Resource type: `opensearch`
     - Config key: `OpenSearchDomain`
-<<<<<<< HEAD
 - DynamoDB Tables
     - Resource type: `dynamodb`
     - Config key: `DynamoDB`
 - Elastic Load Balancers
     - Resource type: `elbv2`
     - Config key: `ELBv2`
-=======
 - ECS Services
     - Resource type: `ecsserv`
     - Config key: `ECSService`
 - ECS Clusters
     - Resource type: `ecscluster`
     - Config key: `ECSCluster`
->>>>>>> 2f6b4004
 
 
 #### Example
