--- conflicted
+++ resolved
@@ -34,11 +34,8 @@
 	CloudWatchLogGroup    ResourceType `yaml:"CloudWatchLogGroup"`
 	KMSCustomerKeys       ResourceType `yaml:"KMSCustomerKeys"`
 	EKSCluster            ResourceType `yaml:"EKSCluster"`
-<<<<<<< HEAD
+	SageMakerNotebook     ResourceType `yaml:"SageMakerNotebook"`
 	KinesisStream         ResourceType `yaml:"KinesisStream"`
-=======
-	SageMakerNotebook     ResourceType `yaml:"SageMakerNotebook"`
->>>>>>> 84e51f2b
 }
 
 type ResourceType struct {
