package config

import (
	"io/ioutil"
	"path/filepath"
	"regexp"

	"gopkg.in/yaml.v2"
)

// Config - the config object we pass around
type Config struct {
	S3                    ResourceType `yaml:"s3"`
	IAMUsers              ResourceType `yaml:"IAMUsers"`
	SecretsManagerSecrets ResourceType `yaml:"SecretsManager"`
	NatGateway            ResourceType `yaml:"NatGateway"`
	AccessAnalyzer        ResourceType `yaml:"AccessAnalyzer"`
	CloudWatchDashboard   ResourceType `yaml:"CloudWatchDashboard"`
	OpenSearchDomain      ResourceType `yaml:"OpenSearchDomain"`
<<<<<<< HEAD
	DynamoDB              ResourceType `yaml:"DynamoDB"`
	ELBv2                 ResourceType `yaml:"ELBv2"`
=======
	ECSService            ResourceType `yaml:"ECSService"`
	ECSCluster            ResourceType `yaml:"ECSCluster"`
>>>>>>> 2f6b4004
}

type ResourceType struct {
	IncludeRule FilterRule `yaml:"include"`
	ExcludeRule FilterRule `yaml:"exclude"`
}

type FilterRule struct {
	NamesRegExp []Expression `yaml:"names_regex"`
}

type Expression struct {
	RE regexp.Regexp
}

// UnmarshalText - Internally used by yaml.Unmarshal to unmarshall an Expression field
func (expression *Expression) UnmarshalText(data []byte) error {
	var pattern string

	if err := yaml.Unmarshal(data, &pattern); err != nil {
		return err
	}

	re, err := regexp.Compile(pattern)
	if err != nil {
		return err
	}

	expression.RE = *re

	return nil
}

// GetConfig - Unmarshall the config file and parse it into a config object.
func GetConfig(filePath string) (*Config, error) {
	var configObj Config

	absolutePath, err := filepath.Abs(filePath)
	if err != nil {
		return nil, err
	}

	yamlFile, err := ioutil.ReadFile(absolutePath)
	if err != nil {
		return nil, err
	}

	err = yaml.Unmarshal(yamlFile, &configObj)
	if err != nil {
		return nil, err
	}

	return &configObj, nil
}

func matches(name string, regexps []Expression) bool {
	for _, re := range regexps {
		if re.RE.MatchString(name) {
			return true
		}
	}
	return false
}

// ShouldInclude - Checks if a resource's name should be included according to the inclusion and exclusion rules
func ShouldInclude(name string, includeREs []Expression, excludeREs []Expression) bool {
	if len(includeREs) == 0 && len(excludeREs) == 0 {
		// If no rules are defined, should always include
		return true
	} else if matches(name, excludeREs) {
		// If a rule that exclude matches, should not include
		return false
	} else if len(includeREs) == 0 {
		// Given the 'name' is not in the 'exclude' list, should include if there is no 'include' list
		return true
	} else {
		// Given there is a 'include' list, and 'name' is there, should include
		return matches(name, includeREs)
	}
}<|MERGE_RESOLUTION|>--- conflicted
+++ resolved
@@ -17,13 +17,10 @@
 	AccessAnalyzer        ResourceType `yaml:"AccessAnalyzer"`
 	CloudWatchDashboard   ResourceType `yaml:"CloudWatchDashboard"`
 	OpenSearchDomain      ResourceType `yaml:"OpenSearchDomain"`
-<<<<<<< HEAD
 	DynamoDB              ResourceType `yaml:"DynamoDB"`
 	ELBv2                 ResourceType `yaml:"ELBv2"`
-=======
 	ECSService            ResourceType `yaml:"ECSService"`
 	ECSCluster            ResourceType `yaml:"ECSCluster"`
->>>>>>> 2f6b4004
 }
 
 type ResourceType struct {
