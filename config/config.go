package config

import (
	"io/ioutil"
	"path/filepath"
	"regexp"

	"gopkg.in/yaml.v2"
)

// Config - the config object we pass around
type Config struct {
	S3                    ResourceType `yaml:"s3"`
	IAMUsers              ResourceType `yaml:"IAMUsers"`
	SecretsManagerSecrets ResourceType `yaml:"SecretsManager"`
	NatGateway            ResourceType `yaml:"NatGateway"`
	AccessAnalyzer        ResourceType `yaml:"AccessAnalyzer"`
	CloudWatchDashboard   ResourceType `yaml:"CloudWatchDashboard"`
	OpenSearchDomain      ResourceType `yaml:"OpenSearchDomain"`
	DynamoDB              ResourceType `yaml:"DynamoDB"`
	EBSVolume             ResourceType `yaml:"EBSVolume"`
	LambdaFunction        ResourceType `yaml:"LambdaFunction"`
	ELBv2                 ResourceType `yaml:"ELBv2"`
	ECSService            ResourceType `yaml:"ECSService"`
	ECSCluster            ResourceType `yaml:"ECSCluster"`
	Elasticache           ResourceType `yaml:"Elasticache"`
	VPC                   ResourceType `yaml:"VPC"`
	OIDCProvider          ResourceType `yaml:"OIDCProvider"`
<<<<<<< HEAD
	AutoScalingGroup      ResourceType `yaml:"AutoScalingGroup"`
	LaunchConfiguration   ResourceType `yaml:"LaunchConfiguration"`
	ElasticIP             ResourceType `yaml:"ElasticIP"`
	EC2                   ResourceType `yaml:"EC2"`
=======
	CloudWatchLogGroup    ResourceType `yaml:"CloudWatchLogGroup"`
	KMSCustomerKeys       ResourceType `yaml:"KMSCustomerKeys"`
>>>>>>> fbbd28fe
}

type ResourceType struct {
	IncludeRule FilterRule `yaml:"include"`
	ExcludeRule FilterRule `yaml:"exclude"`
}

type FilterRule struct {
	NamesRegExp []Expression `yaml:"names_regex"`
}

type Expression struct {
	RE regexp.Regexp
}

// UnmarshalText - Internally used by yaml.Unmarshal to unmarshall an Expression field
func (expression *Expression) UnmarshalText(data []byte) error {
	var pattern string

	if err := yaml.Unmarshal(data, &pattern); err != nil {
		return err
	}

	re, err := regexp.Compile(pattern)
	if err != nil {
		return err
	}

	expression.RE = *re

	return nil
}

// GetConfig - Unmarshall the config file and parse it into a config object.
func GetConfig(filePath string) (*Config, error) {
	var configObj Config

	absolutePath, err := filepath.Abs(filePath)
	if err != nil {
		return nil, err
	}

	yamlFile, err := ioutil.ReadFile(absolutePath)
	if err != nil {
		return nil, err
	}

	err = yaml.Unmarshal(yamlFile, &configObj)
	if err != nil {
		return nil, err
	}

	return &configObj, nil
}

func matches(name string, regexps []Expression) bool {
	for _, re := range regexps {
		if re.RE.MatchString(name) {
			return true
		}
	}
	return false
}

// ShouldInclude - Checks if a resource's name should be included according to the inclusion and exclusion rules
func ShouldInclude(name string, includeREs []Expression, excludeREs []Expression) bool {
	if len(includeREs) == 0 && len(excludeREs) == 0 {
		// If no rules are defined, should always include
		return true
	} else if matches(name, excludeREs) {
		// If a rule that exclude matches, should not include
		return false
	} else if len(includeREs) == 0 {
		// Given the 'name' is not in the 'exclude' list, should include if there is no 'include' list
		return true
	} else {
		// Given there is a 'include' list, and 'name' is there, should include
		return matches(name, includeREs)
	}
}<|MERGE_RESOLUTION|>--- conflicted
+++ resolved
@@ -26,15 +26,12 @@
 	Elasticache           ResourceType `yaml:"Elasticache"`
 	VPC                   ResourceType `yaml:"VPC"`
 	OIDCProvider          ResourceType `yaml:"OIDCProvider"`
-<<<<<<< HEAD
 	AutoScalingGroup      ResourceType `yaml:"AutoScalingGroup"`
 	LaunchConfiguration   ResourceType `yaml:"LaunchConfiguration"`
 	ElasticIP             ResourceType `yaml:"ElasticIP"`
 	EC2                   ResourceType `yaml:"EC2"`
-=======
 	CloudWatchLogGroup    ResourceType `yaml:"CloudWatchLogGroup"`
 	KMSCustomerKeys       ResourceType `yaml:"KMSCustomerKeys"`
->>>>>>> fbbd28fe
 }
 
 type ResourceType struct {
