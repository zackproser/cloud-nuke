package commands

import (
	"fmt"
	"strings"
	"time"

	"github.com/gruntwork-io/gruntwork-cli/collections"

	"github.com/fatih/color"
	"github.com/gruntwork-io/cloud-nuke/aws"
	"github.com/gruntwork-io/cloud-nuke/logging"
	"github.com/gruntwork-io/gruntwork-cli/errors"
	"github.com/gruntwork-io/gruntwork-cli/shell"
	"github.com/urfave/cli"
)

// CreateCli - Create the CLI app with all commands, flags, and usage text configured.
func CreateCli(version string) *cli.App {
	app := cli.NewApp()

	app.Name = "cloud-nuke"
	app.HelpName = app.Name
	app.Author = "Gruntwork <www.gruntwork.io>"
	app.Version = version
	app.Usage = "A CLI tool to nuke (delete) cloud resources."
	app.Commands = []cli.Command{
		{
			Name:   "aws",
			Usage:  "BEWARE: DESTRUCTIVE OPERATION! Nukes AWS resources (ASG, ELB, ELBv2, EBS, EC2, AMI, Snapshots, Elastic IP).",
			Action: errors.WithPanicHandling(awsNuke),
			Flags: []cli.Flag{
				cli.StringSliceFlag{
					Name:  "exclude-region",
					Usage: "regions to exclude",
				},
				cli.StringSliceFlag{
					Name:  "resource-type",
					Usage: "Resource types to nuke",
				},
				cli.BoolFlag{
					Name:  "list-resource-types",
					Usage: "List available resource types",
				},
				cli.StringFlag{
					Name:  "older-than",
					Usage: "Only delete resources older than this specified value. Can be any valid Go duration, such as 10m or 8h.",
					Value: "0s",
				},
				cli.BoolFlag{
					Name:  "force",
					Usage: "Skip nuke confirmation prompt. WARNING: this will automatically delete all resources without any confirmation",
				},
			},
		}, {
			Name:   "defaults-aws",
			Usage:  "Nukes unused AWS defaults (VPCs, permissive security group rules) across all regions enabled for this account.",
			Action: errors.WithPanicHandling(awsDefaults),
			Flags: []cli.Flag{
				cli.BoolFlag{
					Name:  "force",
					Usage: "Skip confirmation prompt. WARNING: this will automatically delete defaults without any confirmation",
				},
			},
		},
	}

	return app
}

func parseDurationParam(paramValue string) (*time.Time, error) {
	duration, err := time.ParseDuration(paramValue)
	if err != nil {
		return nil, errors.WithStackTrace(err)
	}

	// make it negative so it goes back in time
	duration = -1 * duration

	excludeAfter := time.Now().Add(duration)
	return &excludeAfter, nil
}

func awsNuke(c *cli.Context) error {
<<<<<<< HEAD
	allResourceTypes := aws.ListResourceTypes()

	if c.Bool("list-resource-types") {
		for _, resourceType := range aws.ListResourceTypes() {
			fmt.Println(resourceType)
		}
		return nil
	}

	resourceTypes := c.StringSlice("resource-type")
	var invalidresourceTypes []string
	for _, resourceType := range resourceTypes {
		if resourceType == "all" {
			continue
		}
		if !aws.IsValidResourceType(resourceType, allResourceTypes) {
			invalidresourceTypes = append(invalidresourceTypes, resourceType)
		}
	}

	if len(invalidresourceTypes) > 0 {
		msg := "Try --list-resource-types to get list of valid resource types."
		return fmt.Errorf("Invalid resourceTypes %s specified: %s", invalidresourceTypes, msg)
	}

	regions := aws.GetAllRegions()
=======
	regions, err := aws.GetEnabledRegions()
	if err != nil {
		return errors.WithStackTrace(err)
	}
>>>>>>> 9120ec3f
	excludedRegions := c.StringSlice("exclude-region")

	for _, excludedRegion := range excludedRegions {
		if !collections.ListContainsElement(regions, excludedRegion) {
			return InvalidFlagError{
				Name:  "exclude-regions",
				Value: excludedRegion,
			}
		}
	}

	excludeAfter, err := parseDurationParam(c.String("older-than"))
	if err != nil {
		return errors.WithStackTrace(err)
	}

	logging.Logger.Infoln("Retrieving all active AWS resources")
	account, err := aws.GetAllResources(regions, excludedRegions, *excludeAfter, resourceTypes)

	if err != nil {
		return errors.WithStackTrace(err)
	}

	if len(account.Resources) == 0 {
		logging.Logger.Infoln("Nothing to nuke, you're all good!")
		return nil
	}

	logging.Logger.Infoln("The following AWS resources are going to be nuked: ")

	for region, resourcesInRegion := range account.Resources {
		for _, resources := range resourcesInRegion.Resources {
			for _, identifier := range resources.ResourceIdentifiers() {
				logging.Logger.Infof("* %s-%s-%s\n", resources.ResourceName(), identifier, region)
			}
		}
	}

	if !c.Bool("force") {
		prompt := "\nAre you sure you want to nuke all listed resources? Enter 'nuke' to confirm: "
		proceed, err := confirmationPrompt(prompt)
		if err != nil {
			return err
		}
		if proceed {
			if err := aws.NukeAllResources(account, regions); err != nil {
				return err
			}
		}
	} else {
		logging.Logger.Infoln("The --force flag is set, so waiting for 10 seconds before proceeding to nuke everything in your account. If you don't want to proceed, hit CTRL+C now!!")
		for i := 10; i > 0; i-- {
			fmt.Printf("%d...", i)
			time.Sleep(1 * time.Second)
		}

		fmt.Println()
		if err := aws.NukeAllResources(account, regions); err != nil {
			return err
		}
	}

	return nil
}

func awsDefaults(c *cli.Context) error {
	logging.Logger.Infoln("Identifying enabled regions")
	regions, err := aws.GetEnabledRegions()
	if err != nil {
		return errors.WithStackTrace(err)
	}
	for _, region := range regions {
		logging.Logger.Infof("Found enabled region %s", region)
	}

	err = nukeDefaultVpcs(c, regions)
	if err != nil {
		return errors.WithStackTrace(err)
	}

	err = nukeDefaultSecurityGroups(c, regions)
	if err != nil {
		return errors.WithStackTrace(err)
	}
	return nil
}

func nukeDefaultVpcs(c *cli.Context, regions []string) error {
	logging.Logger.Infof("Discovering default VPCs")
	vpcPerRegion := aws.NewVpcPerRegion(regions)
	vpcPerRegion, err := aws.GetDefaultVpcs(vpcPerRegion)
	if err != nil {
		return errors.WithStackTrace(err)
	}

	if len(vpcPerRegion) == 0 {
		logging.Logger.Info("No default VPCs found.")
		return nil
	}

	for _, vpc := range vpcPerRegion {
		logging.Logger.Infof("* Default VPC %s %s", vpc.VpcId, vpc.Region)
	}

	var proceed bool
	if !c.Bool("force") {
		prompt := "\nAre you sure you want to nuke all default VPCs? Enter 'nuke' to confirm: "
		proceed, err = confirmationPrompt(prompt)
		if err != nil {
			return err
		}
	}

	if proceed || c.Bool("force") {
		err := aws.NukeVpcs(vpcPerRegion)
		if err != nil {
			logging.Logger.Errorf("[Failed] %s", err)
		}
	}
	return nil
}

func nukeDefaultSecurityGroups(c *cli.Context, regions []string) error {
	logging.Logger.Infof("Discovering default security groups")
	defaultSgs, err := aws.GetDefaultSecurityGroups(regions)
	if err != nil {
		return errors.WithStackTrace(err)
	}

	for _, sg := range defaultSgs {
		logging.Logger.Infof("* Default rules for SG %s %s %s", sg.GroupId, sg.GroupName, sg.Region)
	}

	var proceed bool
	if !c.Bool("force") {
		prompt := "\nAre you sure you want to nuke the rules in these default security groups ? Enter 'nuke' to confirm: "
		proceed, err = confirmationPrompt(prompt)
		if err != nil {
			return err
		}
	}

	if proceed || c.Bool("force") {
		err := aws.NukeDefaultSecurityGroupRules(defaultSgs)
		if err != nil {
			logging.Logger.Errorf("[Failed] %s", err)
		}
	}
	return nil
}

func confirmationPrompt(prompt string) (bool, error) {
	color := color.New(color.FgHiRed, color.Bold)
	color.Println("\nTHE NEXT STEPS ARE DESTRUCTIVE AND COMPLETELY IRREVERSIBLE, PROCEED WITH CAUTION!!!")

	shellOptions := shell.ShellOptions{Logger: logging.Logger}
	input, err := shell.PromptUserForInput(prompt, &shellOptions)

	if err != nil {
		return false, errors.WithStackTrace(err)
	}

	if strings.ToLower(input) == "nuke" {
		return true, nil
	}

	return false, nil
}<|MERGE_RESOLUTION|>--- conflicted
+++ resolved
@@ -82,7 +82,6 @@
 }
 
 func awsNuke(c *cli.Context) error {
-<<<<<<< HEAD
 	allResourceTypes := aws.ListResourceTypes()
 
 	if c.Bool("list-resource-types") {
@@ -108,13 +107,10 @@
 		return fmt.Errorf("Invalid resourceTypes %s specified: %s", invalidresourceTypes, msg)
 	}
 
-	regions := aws.GetAllRegions()
-=======
 	regions, err := aws.GetEnabledRegions()
 	if err != nil {
 		return errors.WithStackTrace(err)
 	}
->>>>>>> 9120ec3f
 	excludedRegions := c.StringSlice("exclude-region")
 
 	for _, excludedRegion := range excludedRegions {
