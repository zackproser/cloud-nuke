package aws

import (
	"fmt"
	"math/rand"
	"sort"
	"strings"
	"time"

	"github.com/aws/aws-sdk-go/aws"
	awsgo "github.com/aws/aws-sdk-go/aws"
	"github.com/aws/aws-sdk-go/aws/session"
	"github.com/aws/aws-sdk-go/service/ec2"
	"github.com/gruntwork-io/cloud-nuke/config"
	"github.com/gruntwork-io/cloud-nuke/logging"
	"github.com/gruntwork-io/go-commons/collections"
	"github.com/gruntwork-io/go-commons/errors"
)

// OptInNotRequiredRegions contains all regions that are enabled by default on new AWS accounts
// Beginning in Spring 2019, AWS requires new regions to be explicitly enabled
// See https://aws.amazon.com/blogs/security/setting-permissions-to-enable-accounts-for-upcoming-aws-regions/
var OptInNotRequiredRegions = []string{
	"eu-north-1",
	"ap-south-1",
	"eu-west-3",
	"eu-west-2",
	"eu-west-1",
	"ap-northeast-3",
	"ap-northeast-2",
	"ap-northeast-1",
	"sa-east-1",
	"ca-central-1",
	"ap-southeast-1",
	"ap-southeast-2",
	"eu-central-1",
	"us-east-1",
	"us-east-2",
	"us-west-1",
	"us-west-2",
}

// GovCloudRegions contains all of the U.S. GovCloud regions. In accounts with GovCloud enabled, these are the
// only available regions.
var GovCloudRegions = []string{
	"us-gov-east-1",
	"us-gov-west-1",
}

const (
	GlobalRegion string = "global"
	// us-east-1 is the region that is available in every account
	defaultRegion string = "us-east-1"
)

func newSession(region string) *session.Session {
	return session.Must(
		session.NewSessionWithOptions(
			session.Options{
				SharedConfigState: session.SharedConfigEnable,
				Config: awsgo.Config{
					Region: awsgo.String(region),
				},
			},
		),
	)
}

// Try a describe regions command with the most likely enabled regions
func retryDescribeRegions() (*ec2.DescribeRegionsOutput, error) {
	regionsToTry := append(OptInNotRequiredRegions, GovCloudRegions...)
	for _, region := range regionsToTry {
		svc := ec2.New(newSession(region))
		regions, err := svc.DescribeRegions(&ec2.DescribeRegionsInput{})
		if err != nil {
			continue
		}
		return regions, nil
	}
	return nil, errors.WithStackTrace(fmt.Errorf("could not find any enabled regions"))
}

// GetEnabledRegions - Get all regions that are enabled (DescribeRegions excludes those not enabled by default)
func GetEnabledRegions() ([]string, error) {
	var regionNames []string

	// We don't want to depend on a default region being set, so instead we
	// will choose a region from the list of regions that are enabled by default
	// and use that to enumerate all enabled regions.
	// Corner case: user has intentionally disabled one or more regions that are
	// enabled by default. If that region is chosen, API calls will fail.
	// Therefore we retry until one of the regions works.
	regions, err := retryDescribeRegions()
	if err != nil {
		return nil, err
	}

	for _, region := range regions.Regions {
		regionNames = append(regionNames, awsgo.StringValue(region.RegionName))
	}

	return regionNames, nil
}

func getRandomRegion() (string, error) {
	allRegions, err := GetEnabledRegions()
	if err != nil {
		return "", errors.WithStackTrace(err)
	}
	rand.Seed(time.Now().UnixNano())
	randIndex := rand.Intn(len(allRegions))
	logging.Logger.Infof("Random region chosen: %s", allRegions[randIndex])
	return allRegions[randIndex], nil
}

func split(identifiers []string, limit int) [][]string {
	if limit < 0 {
		limit = -1 * limit
	} else if limit == 0 {
		return [][]string{identifiers}
	}

	var chunk []string
	chunks := make([][]string, 0, len(identifiers)/limit+1)
	for len(identifiers) >= limit {
		chunk, identifiers = identifiers[:limit], identifiers[limit:]
		chunks = append(chunks, chunk)
	}
	if len(identifiers) > 0 {
		chunks = append(chunks, identifiers[:])
	}

	return chunks
}

// GetTargetRegions - Used enabled, selected and excluded regions to create a
// final list of valid regions
func GetTargetRegions(enabledRegions []string, selectedRegions []string, excludedRegions []string) ([]string, error) {
	if len(enabledRegions) == 0 {
		return nil, fmt.Errorf("Cannot have empty enabled regions")
	}

	// neither selectedRegions nor excludedRegions => select enabledRegions
	if len(selectedRegions) == 0 && len(excludedRegions) == 0 {
		return enabledRegions, nil
	}

	if len(selectedRegions) > 0 && len(excludedRegions) > 0 {
		return nil, fmt.Errorf("Cannot specify both selected and excluded regions")
	}

	var invalidRegions []string

	// Validate selectedRegions
	for _, selectedRegion := range selectedRegions {
		if !collections.ListContainsElement(enabledRegions, selectedRegion) {
			invalidRegions = append(invalidRegions, selectedRegion)
		}
	}
	if len(invalidRegions) > 0 {
		return nil, fmt.Errorf("Invalid values for region: [%s]", invalidRegions)
	}

	if len(selectedRegions) > 0 {
		return selectedRegions, nil
	}

	// Validate excludedRegions
	for _, excludedRegion := range excludedRegions {
		if !collections.ListContainsElement(enabledRegions, excludedRegion) {
			invalidRegions = append(invalidRegions, excludedRegion)
		}
	}
	if len(invalidRegions) > 0 {
		return nil, fmt.Errorf("Invalid values for exclude-region: [%s]", invalidRegions)
	}

	// Filter out excludedRegions from enabledRegions
	var targetRegions []string
	if len(excludedRegions) > 0 {
		for _, region := range enabledRegions {
			if !collections.ListContainsElement(excludedRegions, region) {
				targetRegions = append(targetRegions, region)
			}
		}
	}
	if len(targetRegions) == 0 {
		return nil, fmt.Errorf("Cannot exclude all regions: %s", excludedRegions)
	}
	return targetRegions, nil
}

// GetAllResources - Lists all aws resources
func GetAllResources(targetRegions []string, excludeAfter time.Time, resourceTypes []string, configObj config.Config) (*AwsAccountResources, error) {
	account := AwsAccountResources{
		Resources: make(map[string]AwsRegionResource),
	}

	count := 1
	totalRegions := len(targetRegions)
	var resourcesCache = map[string]map[string][]*string{}

	for _, region := range targetRegions {
		// The "global" region case is handled outside this loop
		if region == GlobalRegion {
			continue
		}

		logging.Logger.Infof("Checking region [%d/%d]: %s", count, totalRegions, region)

		session, err := session.NewSession(&awsgo.Config{
			Region: awsgo.String(region)},
		)

		if err != nil {
			return nil, errors.WithStackTrace(err)
		}

		resourcesInRegion := AwsRegionResource{}

		// The order in which resources are nuked is important
		// because of dependencies between resources

		// ACMPCA arns
		acmpca := ACMPCA{}
		if IsNukeable(acmpca.ResourceName(), resourceTypes) {
			arns, err := getAllACMPCA(session, region, excludeAfter)
			if err != nil {
				return nil, errors.WithStackTrace(err)
			}
			if len(arns) > 0 {
				acmpca.ARNs = awsgo.StringValueSlice(arns)
				resourcesInRegion.Resources = append(resourcesInRegion.Resources, acmpca)
			}
		}
		// End ACMPCA arns

		// ASG Names
		asGroups := ASGroups{}
		if IsNukeable(asGroups.ResourceName(), resourceTypes) {
			groupNames, err := getAllAutoScalingGroups(session, region, excludeAfter)
			if err != nil {
				return nil, errors.WithStackTrace(err)
			}
			if len(groupNames) > 0 {
				asGroups.GroupNames = awsgo.StringValueSlice(groupNames)
				resourcesInRegion.Resources = append(resourcesInRegion.Resources, asGroups)
			}
		}
		// End ASG Names

		// Launch Configuration Names
		configs := LaunchConfigs{}
		if IsNukeable(configs.ResourceName(), resourceTypes) {
			configNames, err := getAllLaunchConfigurations(session, region, excludeAfter)
			if err != nil {
				return nil, errors.WithStackTrace(err)
			}
			if len(configNames) > 0 {
				configs.LaunchConfigurationNames = awsgo.StringValueSlice(configNames)
				resourcesInRegion.Resources = append(resourcesInRegion.Resources, configs)
			}
		}
		// End Launch Configuration Names

		// LoadBalancer Names
		loadBalancers := LoadBalancers{}
		if IsNukeable(loadBalancers.ResourceName(), resourceTypes) {
			elbNames, err := getAllElbInstances(session, region, excludeAfter)
			if err != nil {
				return nil, errors.WithStackTrace(err)
			}
			if len(elbNames) > 0 {
				loadBalancers.Names = awsgo.StringValueSlice(elbNames)
				resourcesInRegion.Resources = append(resourcesInRegion.Resources, loadBalancers)
			}
		}
		// End LoadBalancer Names

		// LoadBalancerV2 Arns
		loadBalancersV2 := LoadBalancersV2{}
		if IsNukeable(loadBalancersV2.ResourceName(), resourceTypes) {
			elbv2Arns, err := getAllElbv2Instances(session, region, excludeAfter, configObj)
			if err != nil {
				return nil, errors.WithStackTrace(err)
			}
			if len(elbv2Arns) > 0 {
				loadBalancersV2.Arns = awsgo.StringValueSlice(elbv2Arns)
				resourcesInRegion.Resources = append(resourcesInRegion.Resources, loadBalancersV2)
			}
		}
		// End LoadBalancerV2 Arns

		// SQS Queues
		sqsQueue := SqsQueue{}
		if IsNukeable(sqsQueue.ResourceName(), resourceTypes) {
			queueUrls, err := getAllSqsQueue(session, region, excludeAfter)
			if err != nil {
				return nil, errors.WithStackTrace(err)
			}
			if len(queueUrls) > 0 {
				sqsQueue.QueueUrls = awsgo.StringValueSlice(queueUrls)
				resourcesInRegion.Resources = append(resourcesInRegion.Resources, sqsQueue)
			}
		}
		// End SQS Queue

		// TransitGatewayVpcAttachment
		transitGatewayVpcAttachments := TransitGatewaysVpcAttachment{}
		transitGatewayIsAvailable, err := tgIsAvailableInRegion(session, region)
		if err != nil {
			return nil, errors.WithStackTrace(err)
		}
		if IsNukeable(transitGatewayVpcAttachments.ResourceName(), resourceTypes) && transitGatewayIsAvailable {
			transitGatewayVpcAttachmentIds, err := getAllTransitGatewayVpcAttachments(session, region, excludeAfter)
			if err != nil {
				return nil, errors.WithStackTrace(err)
			}
			if len(transitGatewayVpcAttachmentIds) > 0 {
				transitGatewayVpcAttachments.Ids = awsgo.StringValueSlice(transitGatewayVpcAttachmentIds)
				resourcesInRegion.Resources = append(resourcesInRegion.Resources, transitGatewayVpcAttachments)
			}
		}
		// End TransitGatewayVpcAttachment

		// TransitGatewayRouteTable
		transitGatewayRouteTables := TransitGatewaysRouteTables{}
		if IsNukeable(transitGatewayRouteTables.ResourceName(), resourceTypes) && transitGatewayIsAvailable {
			transitGatewayRouteTableIds, err := getAllTransitGatewayRouteTables(session, region, excludeAfter)
			if err != nil {
				return nil, errors.WithStackTrace(err)
			}
			if len(transitGatewayRouteTableIds) > 0 {
				transitGatewayRouteTables.Ids = awsgo.StringValueSlice(transitGatewayRouteTableIds)
				resourcesInRegion.Resources = append(resourcesInRegion.Resources, transitGatewayRouteTables)
			}
		}
		// End TransitGatewayRouteTable

		// TransitGateway
		transitGateways := TransitGateways{}
		if IsNukeable(transitGateways.ResourceName(), resourceTypes) && transitGatewayIsAvailable {
			transitGatewayIds, err := getAllTransitGatewayInstances(session, region, excludeAfter)
			if err != nil {
				return nil, errors.WithStackTrace(err)
			}
			if len(transitGatewayIds) > 0 {
				transitGateways.Ids = awsgo.StringValueSlice(transitGatewayIds)
				resourcesInRegion.Resources = append(resourcesInRegion.Resources, transitGateways)
			}
		}
		// End TransitGateway

		// NATGateway
		natGateways := NatGateways{}
		if IsNukeable(natGateways.ResourceName(), resourceTypes) {
			ngwIDs, err := getAllNatGateways(session, excludeAfter, configObj)
			if err != nil {
				return nil, errors.WithStackTrace(err)
			}
			if len(ngwIDs) > 0 {
				natGateways.NatGatewayIDs = awsgo.StringValueSlice(ngwIDs)
				resourcesInRegion.Resources = append(resourcesInRegion.Resources, natGateways)
			}
		}
		// End NATGateway

		// OpenSearch Domains
		domains := OpenSearchDomains{}
		if IsNukeable(domains.ResourceName(), resourceTypes) {
			domainNames, err := getOpenSearchDomainsToNuke(session, excludeAfter, configObj)
			if err != nil {
				return nil, errors.WithStackTrace(err)
			}
			if len(domainNames) > 0 {
				domains.DomainNames = awsgo.StringValueSlice(domainNames)
				resourcesInRegion.Resources = append(resourcesInRegion.Resources, domains)
			}
		}
		// End OpenSearchDomains

		// EC2 Instances
		ec2Instances := EC2Instances{}
		if IsNukeable(ec2Instances.ResourceName(), resourceTypes) {
			instanceIds, err := getAllEc2Instances(session, region, excludeAfter)
			if err != nil {
				return nil, errors.WithStackTrace(err)
			}
			if len(instanceIds) > 0 {
				ec2Instances.InstanceIds = awsgo.StringValueSlice(instanceIds)
				resourcesInRegion.Resources = append(resourcesInRegion.Resources, ec2Instances)
			}
		}
		// End EC2 Instances

		// EBS Volumes
		ebsVolumes := EBSVolumes{}
		if IsNukeable(ebsVolumes.ResourceName(), resourceTypes) {
			volumeIds, err := getAllEbsVolumes(session, region, excludeAfter, configObj)
			if err != nil {
				return nil, errors.WithStackTrace(err)
			}
			if len(volumeIds) > 0 {
				ebsVolumes.VolumeIds = awsgo.StringValueSlice(volumeIds)
				resourcesInRegion.Resources = append(resourcesInRegion.Resources, ebsVolumes)
			}
		}
		// End EBS Volumes

		// EIP Addresses
		eipAddresses := EIPAddresses{}
		if IsNukeable(eipAddresses.ResourceName(), resourceTypes) {
			allocationIds, err := getAllEIPAddresses(session, region, excludeAfter)
			if err != nil {
				return nil, errors.WithStackTrace(err)
			}
			if len(allocationIds) > 0 {
				eipAddresses.AllocationIds = awsgo.StringValueSlice(allocationIds)
				resourcesInRegion.Resources = append(resourcesInRegion.Resources, eipAddresses)
			}
		}
		// End EIP Addresses

		// AMIs
		amis := AMIs{}
		if IsNukeable(amis.ResourceName(), resourceTypes) {
			imageIds, err := getAllAMIs(session, region, excludeAfter)
			if err != nil {
				return nil, errors.WithStackTrace(err)
			}
			if len(imageIds) > 0 {
				amis.ImageIds = awsgo.StringValueSlice(imageIds)
				resourcesInRegion.Resources = append(resourcesInRegion.Resources, amis)
			}
		}
		// End AMIs

		// Snapshots
		snapshots := Snapshots{}
		if IsNukeable(snapshots.ResourceName(), resourceTypes) {
			snapshotIds, err := getAllSnapshots(session, region, excludeAfter)
			if err != nil {
				return nil, errors.WithStackTrace(err)
			}
			if len(snapshotIds) > 0 {
				snapshots.SnapshotIds = awsgo.StringValueSlice(snapshotIds)
				resourcesInRegion.Resources = append(resourcesInRegion.Resources, snapshots)
			}
		}
		// End Snapshots

		// ECS resources
		ecsServices := ECSServices{}
		if IsNukeable(ecsServices.ResourceName(), resourceTypes) {
			clusterArns, err := getAllEcsClusters(session)
			if err != nil {
				return nil, errors.WithStackTrace(err)
			}
			if len(clusterArns) > 0 {
				serviceArns, serviceClusterMap, err := getAllEcsServices(session, clusterArns, excludeAfter, configObj)
				if err != nil {
					return nil, errors.WithStackTrace(err)
				}
				ecsServices.Services = awsgo.StringValueSlice(serviceArns)
				ecsServices.ServiceClusterMap = serviceClusterMap
				resourcesInRegion.Resources = append(resourcesInRegion.Resources, ecsServices)
			}
		}

		ecsClusters := ECSClusters{}
		if IsNukeable(ecsClusters.ResourceName(), resourceTypes) {
			ecsClusterArns, err := getAllEcsClustersOlderThan(session, excludeAfter, configObj)
			if err != nil {
				return nil, errors.WithStackTrace(err)
			}
			if len(ecsClusterArns) > 0 {
				ecsClusters.ClusterArns = awsgo.StringValueSlice(ecsClusterArns)
				resourcesInRegion.Resources = append(resourcesInRegion.Resources, ecsClusters)
			}
		}
		// End ECS resources

		// EKS resources
		eksClusters := EKSClusters{}
		if IsNukeable(eksClusters.ResourceName(), resourceTypes) {
			eksClusterNames, err := getAllEksClusters(session, excludeAfter)
			if err != nil {
				return nil, errors.WithStackTrace(err)
			}
			if len(eksClusterNames) > 0 {
				eksClusters.Clusters = awsgo.StringValueSlice(eksClusterNames)
				resourcesInRegion.Resources = append(resourcesInRegion.Resources, eksClusters)
			}
		}
		// End EKS resources

		// RDS DB Instances
		dbInstances := DBInstances{}
		if IsNukeable(dbInstances.ResourceName(), resourceTypes) {
			instanceNames, err := getAllRdsInstances(session, excludeAfter)

			if err != nil {
				return nil, errors.WithStackTrace(err)
			}

			if len(instanceNames) > 0 {
				dbInstances.InstanceNames = awsgo.StringValueSlice(instanceNames)
				resourcesInRegion.Resources = append(resourcesInRegion.Resources, dbInstances)
			}
		}
		// End RDS DB Instances

		// RDS DB Clusters
		// These reference the Aurora Clusters, for the use it's the same resource (rds), but AWS
		// has different abstractions for each.
		dbClusters := DBClusters{}
		if IsNukeable(dbClusters.ResourceName(), resourceTypes) {
			clustersNames, err := getAllRdsClusters(session, excludeAfter)

			if err != nil {
				return nil, errors.WithStackTrace(err)
			}

			if len(clustersNames) > 0 {
				dbClusters.InstanceNames = awsgo.StringValueSlice(clustersNames)
				resourcesInRegion.Resources = append(resourcesInRegion.Resources, dbClusters)
			}
		}
		// End RDS DB Clusters

		// Lambda Functions
		lambdaFunctions := LambdaFunctions{}
		if IsNukeable(lambdaFunctions.ResourceName(), resourceTypes) {
			lambdaFunctionNames, err := getAllLambdaFunctions(session, excludeAfter, configObj, lambdaFunctions.MaxBatchSize())

			if err != nil {
				return nil, errors.WithStackTrace(err)
			}

			if len(lambdaFunctionNames) > 0 {
				lambdaFunctions.LambdaFunctionNames = awsgo.StringValueSlice(lambdaFunctionNames)
				resourcesInRegion.Resources = append(resourcesInRegion.Resources, lambdaFunctions)
			}
		}
		// End Lambda Functions

		// Secrets Manager Secrets
		secretsManagerSecrets := SecretsManagerSecrets{}
		if IsNukeable(secretsManagerSecrets.ResourceName(), resourceTypes) {
			secrets, err := getAllSecretsManagerSecrets(session, excludeAfter, configObj)
			if err != nil {
				return nil, errors.WithStackTrace(err)
			}

			if len(secrets) > 0 {
				secretsManagerSecrets.SecretIDs = awsgo.StringValueSlice(secrets)
				resourcesInRegion.Resources = append(resourcesInRegion.Resources, secretsManagerSecrets)
			}
		}
		// End Secrets Manager Secrets

		// AccessAnalyzer
		accessAnalyzer := AccessAnalyzer{}
		if IsNukeable(accessAnalyzer.ResourceName(), resourceTypes) {
			analyzerNames, err := getAllAccessAnalyzers(session, excludeAfter, configObj)
			if err != nil {
				return nil, errors.WithStackTrace(err)
			}
			if len(analyzerNames) > 0 {
				accessAnalyzer.AnalyzerNames = awsgo.StringValueSlice(analyzerNames)
				resourcesInRegion.Resources = append(resourcesInRegion.Resources, accessAnalyzer)
			}
		}
		// End AccessAnalyzer

		// CloudWatchDashboard
		cloudwatchDashboards := CloudWatchDashboards{}
		if IsNukeable(cloudwatchDashboards.ResourceName(), resourceTypes) {
			cwdbNames, err := getAllCloudWatchDashboards(session, excludeAfter, configObj)
			if err != nil {
				return nil, errors.WithStackTrace(err)
			}
			if len(cwdbNames) > 0 {
				cloudwatchDashboards.DashboardNames = awsgo.StringValueSlice(cwdbNames)
				resourcesInRegion.Resources = append(resourcesInRegion.Resources, cloudwatchDashboards)
			}
		}
		// End CloudWatchDashboard

		// S3 Buckets
		s3Buckets := S3Buckets{}
		if IsNukeable(s3Buckets.ResourceName(), resourceTypes) {
			var bucketNamesPerRegion map[string][]*string

			// AWS S3 buckets list operation lists all buckets irrespective of regions.
			// For each bucket we have to make a separate call to find the bucket region.
			// Hence for x buckets and a total of y target regions - we need to make:
			// (x + 1) * y calls i.e. 1 call to list all x buckets, x calls to find out
			// each bucket's region and repeat the process for each of the y regions.

			// getAllS3Buckets returns a map of regions to buckets and we call it only once -
			// thereby reducing total calls from (x + 1) * y to only (x + 1) for the first region -
			// followed by a cache lookup for rest of the regions.

			// Cache lookup to check if we already obtained bucket names per region
			bucketNamesPerRegion, ok := resourcesCache["S3"]

			if !ok {
				bucketNamesPerRegion, err = getAllS3Buckets(session, excludeAfter, targetRegions, "", s3Buckets.MaxConcurrentGetSize(), configObj)
				if err != nil {
					return nil, errors.WithStackTrace(err)
				}

				resourcesCache["S3"] = make(map[string][]*string)

				for bucketRegion := range bucketNamesPerRegion {
					resourcesCache["S3"][bucketRegion] = bucketNamesPerRegion[bucketRegion]
				}
			}

			bucketNames, ok := resourcesCache["S3"][region]

			if ok && len(bucketNames) > 0 {
				s3Buckets.Names = aws.StringValueSlice(bucketNames)
				resourcesInRegion.Resources = append(resourcesInRegion.Resources, s3Buckets)
			}
		}
		// End S3 Buckets

		DynamoDB := DynamoDB{}
		if IsNukeable(DynamoDB.ResourceName(), resourceTypes) {
			tablenames, err := getAllDynamoTables(session, excludeAfter, configObj, DynamoDB)

			if err != nil {
				return nil, errors.WithStackTrace(err)
			}

			if len(tablenames) > 0 {
				DynamoDB.DynamoTableNames = awsgo.StringValueSlice(tablenames)
				resourcesInRegion.Resources = append(resourcesInRegion.Resources, DynamoDB)
			}
		}
		// End Dynamo DB tables

		// EC2 VPCS
		ec2Vpcs := EC2VPCs{}
		if IsNukeable(ec2Vpcs.ResourceName(), resourceTypes) {
			vpcids, vpcs, err := getAllVpcs(session, region)
			if err != nil {
				return nil, errors.WithStackTrace(err)
			}

			if len(vpcids) > 0 {
				ec2Vpcs.VPCIds = awsgo.StringValueSlice(vpcids)
				ec2Vpcs.VPCs = vpcs
				resourcesInRegion.Resources = append(resourcesInRegion.Resources, ec2Vpcs)
			}
		}
		// End EC2 VPCS

<<<<<<< HEAD
		// KMS Customer managed keys
		customerKeys := KmsCustomerKeys{}
		if IsNukeable(customerKeys.ResourceName(), resourceTypes) {
			keys, err := getAllKmsUserKeys(session, customerKeys.MaxBatchSize(), excludeAfter)
			if err != nil {
				return nil, errors.WithStackTrace(err)
			}
			if len(keys) > 0 {
				customerKeys.KeyIds = awsgo.StringValueSlice(keys)
				resourcesInRegion.Resources = append(resourcesInRegion.Resources, customerKeys)
			}

		}
		// End KMS Customer managed keys
=======
		// Elasticaches
		elasticaches := Elasticaches{}
		if IsNukeable(elasticaches.ResourceName(), resourceTypes) {
			clusterIds, err := getAllElasticacheClusters(session, region, excludeAfter, configObj)
			if err != nil {
				return nil, errors.WithStackTrace(err)
			}

			if len(clusterIds) > 0 {
				elasticaches.ClusterIds = awsgo.StringValueSlice(clusterIds)
				resourcesInRegion.Resources = append(resourcesInRegion.Resources, elasticaches)
			}
		}
		// End Elasticaches
>>>>>>> 46f52706

		if len(resourcesInRegion.Resources) > 0 {
			account.Resources[region] = resourcesInRegion
		}
		count++
	}

	// Global Resources - These resources are global and do not belong to a specific region
	// Only process them if the global region was not explicitly excluded
	if collections.ListContainsElement(targetRegions, GlobalRegion) {
		logging.Logger.Infof("Checking region [%d/%d]: %s", count, totalRegions, GlobalRegion)

		// As there is no actual region named global we have to pick a valid one just to create the session
		sessionRegion := defaultRegion
		session, err := session.NewSession(&awsgo.Config{
			Region: awsgo.String(sessionRegion)},
		)
		if err != nil {
			return nil, errors.WithStackTrace(err)
		}

		globalResources := AwsRegionResource{}

		// IAM Users
		iamUsers := IAMUsers{}
		if IsNukeable(iamUsers.ResourceName(), resourceTypes) {
			userNames, err := getAllIamUsers(session, excludeAfter, configObj)

			if err != nil {
				return nil, errors.WithStackTrace(err)
			}
			if len(userNames) > 0 {
				iamUsers.UserNames = awsgo.StringValueSlice(userNames)
				globalResources.Resources = append(globalResources.Resources, iamUsers)
			}
		}
		// End IAM Users

		if len(globalResources.Resources) > 0 {
			account.Resources[GlobalRegion] = globalResources
		}
	}

	return &account, nil
}

// ListResourceTypes - Returns list of resources which can be passed to --resource-type
func ListResourceTypes() []string {
	resourceTypes := []string{
		ACMPCA{}.ResourceName(),
		ASGroups{}.ResourceName(),
		LaunchConfigs{}.ResourceName(),
		LoadBalancers{}.ResourceName(),
		LoadBalancersV2{}.ResourceName(),
		SqsQueue{}.ResourceName(),
		TransitGatewaysVpcAttachment{}.ResourceName(),
		TransitGatewaysRouteTables{}.ResourceName(),
		TransitGateways{}.ResourceName(),
		EC2Instances{}.ResourceName(),
		EBSVolumes{}.ResourceName(),
		EIPAddresses{}.ResourceName(),
		AMIs{}.ResourceName(),
		Snapshots{}.ResourceName(),
		ECSClusters{}.ResourceName(),
		ECSServices{}.ResourceName(),
		EKSClusters{}.ResourceName(),
		DBInstances{}.ResourceName(),
		LambdaFunctions{}.ResourceName(),
		S3Buckets{}.ResourceName(),
		IAMUsers{}.ResourceName(),
		SecretsManagerSecrets{}.ResourceName(),
		NatGateways{}.ResourceName(),
		OpenSearchDomains{}.ResourceName(),
		CloudWatchDashboards{}.ResourceName(),
		AccessAnalyzer{}.ResourceName(),
		DynamoDB{}.ResourceName(),
		EC2VPCs{}.ResourceName(),
<<<<<<< HEAD
		KmsCustomerKeys{}.ResourceName(),
=======
		Elasticaches{}.ResourceName(),
>>>>>>> 46f52706
	}
	sort.Strings(resourceTypes)
	return resourceTypes
}

// IsValidResourceType - Checks if a resourceType is valid or not
func IsValidResourceType(resourceType string, allResourceTypes []string) bool {
	return collections.ListContainsElement(allResourceTypes, resourceType)
}

// IsNukeable - Checks if we should nuke a resource or not
func IsNukeable(resourceType string, resourceTypes []string) bool {
	if len(resourceTypes) == 0 ||
		collections.ListContainsElement(resourceTypes, "all") ||
		collections.ListContainsElement(resourceTypes, resourceType) {
		return true
	}
	return false
}

func nukeAllResourcesInRegion(account *AwsAccountResources, region string, session *session.Session) error {
	resourcesInRegion := account.Resources[region]

	for _, resources := range resourcesInRegion.Resources {
		length := len(resources.ResourceIdentifiers())

		// Split api calls into batches
		logging.Logger.Infof("Terminating %d resources in batches", length)
		batches := split(resources.ResourceIdentifiers(), resources.MaxBatchSize())

		for i := 0; i < len(batches); i++ {
			batch := batches[i]
			if err := resources.Nuke(session, batch); err != nil {
				// TODO: Figure out actual error type
				if strings.Contains(err.Error(), "RequestLimitExceeded") {
					logging.Logger.Info("Request limit reached. Waiting 1 minute before making new requests")
					time.Sleep(1 * time.Minute)
					continue
				}

				return errors.WithStackTrace(err)
			}

			if i != len(batches)-1 {
				logging.Logger.Info("Sleeping for 10 seconds before processing next batch...")
				time.Sleep(10 * time.Second)
			}
		}
	}

	return nil
}

// NukeAllResources - Nukes all aws resources
func NukeAllResources(account *AwsAccountResources, regions []string) error {
	for _, region := range regions {
		// region that will be used to create a session
		sessionRegion := region

		// As there is no actual region named global we have to pick a valid one just to create the session
		if region == GlobalRegion {
			sessionRegion = defaultRegion
		}

		session, err := session.NewSession(&awsgo.Config{
			Region: awsgo.String(sessionRegion)},
		)

		if err != nil {
			return errors.WithStackTrace(err)
		}

		err = nukeAllResourcesInRegion(account, region, session)

		if err != nil {
			return errors.WithStackTrace(err)
		}
	}

	return nil
}<|MERGE_RESOLUTION|>--- conflicted
+++ resolved
@@ -658,7 +658,21 @@
 		}
 		// End EC2 VPCS
 
-<<<<<<< HEAD
+		// Elasticaches
+		elasticaches := Elasticaches{}
+		if IsNukeable(elasticaches.ResourceName(), resourceTypes) {
+			clusterIds, err := getAllElasticacheClusters(session, region, excludeAfter, configObj)
+			if err != nil {
+				return nil, errors.WithStackTrace(err)
+			}
+
+			if len(clusterIds) > 0 {
+				elasticaches.ClusterIds = awsgo.StringValueSlice(clusterIds)
+				resourcesInRegion.Resources = append(resourcesInRegion.Resources, elasticaches)
+			}
+		}
+		// End Elasticaches
+
 		// KMS Customer managed keys
 		customerKeys := KmsCustomerKeys{}
 		if IsNukeable(customerKeys.ResourceName(), resourceTypes) {
@@ -673,22 +687,6 @@
 
 		}
 		// End KMS Customer managed keys
-=======
-		// Elasticaches
-		elasticaches := Elasticaches{}
-		if IsNukeable(elasticaches.ResourceName(), resourceTypes) {
-			clusterIds, err := getAllElasticacheClusters(session, region, excludeAfter, configObj)
-			if err != nil {
-				return nil, errors.WithStackTrace(err)
-			}
-
-			if len(clusterIds) > 0 {
-				elasticaches.ClusterIds = awsgo.StringValueSlice(clusterIds)
-				resourcesInRegion.Resources = append(resourcesInRegion.Resources, elasticaches)
-			}
-		}
-		// End Elasticaches
->>>>>>> 46f52706
 
 		if len(resourcesInRegion.Resources) > 0 {
 			account.Resources[region] = resourcesInRegion
@@ -766,11 +764,8 @@
 		AccessAnalyzer{}.ResourceName(),
 		DynamoDB{}.ResourceName(),
 		EC2VPCs{}.ResourceName(),
-<<<<<<< HEAD
-		KmsCustomerKeys{}.ResourceName(),
-=======
 		Elasticaches{}.ResourceName(),
->>>>>>> 46f52706
+                KmsCustomerKeys{}.ResourceName(),
 	}
 	sort.Strings(resourceTypes)
 	return resourceTypes
