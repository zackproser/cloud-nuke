--- conflicted
+++ resolved
@@ -609,11 +609,8 @@
 		DBInstances{}.ResourceName(),
 		LambdaFunctions{}.ResourceName(),
 		S3Buckets{}.ResourceName(),
-<<<<<<< HEAD
 		DynamoDB{}.ResourceName(),
-=======
 		IAMUsers{}.ResourceName(),
->>>>>>> d0c08934
 	}
 	sort.Strings(resourceTypes)
 	return resourceTypes
